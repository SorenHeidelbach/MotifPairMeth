on:
  push:
    tags:
      - "v*"

<<<<<<< HEAD
=======
permissions:
  contents: write

env:
  RUSTFLAGS: "-Awarnings"  # Correct syntax

>>>>>>> 8ddf3270
jobs:
  build-and-release:
    runs-on: ${{ matrix.os }}

    strategy:
      matrix:
        os: [ubuntu-latest, windows-latest, macos-latest]
        include:
          - os: ubuntu-latest
            target: x86_64-unknown-linux-gnu
            extension: ""
            name_suffix: linux
          - os: windows-latest
            target: x86_64-pc-windows-gnu
            extension: ".exe"
            name_suffix: windows
          - os: macos-latest
            target: x86_64-apple-darwin
            extension: ""
            name_suffix: macos

    steps:
      - name: Check out the repository
        uses: actions/checkout@v4

      - name: Set up Rust
        uses: actions-rust-lang/setup-rust-toolchain@v1
        with:
          target: ${{ matrix.target }}
          override: true

      - name: Build the binary
        run: cargo build --release --target ${{ matrix.target }}

      - name: Test the binary
        run: cargo test --release --target ${{ matrix.target }}

      - name: Rename binary for upload
        run: |
          if [ "${{ matrix.os }}" == "windows-latest" ]; then
            mv target/${{ matrix.target }}/release/motif_methylation_state.exe motif_methylation_state-${{ matrix.name_suffix }}${{ matrix.extension }}
          else
            mv target/${{ matrix.target }}/release/motif_methylation_state motif_methylation_state-${{ matrix.name_suffix }}${{ matrix.extension }}
          fi
        shell: bash

      - name: Upload binary
        uses: actions/upload-artifact@v4
        with:
          name: motif_methylation_state-${{ matrix.name_suffix }}
          path: motif_methylation_state-${{ matrix.name_suffix }}${{ matrix.extension }}

  release:
    runs-on: ubuntu-latest
    needs: build-and-release

    steps:
      - name: Download Binaries
        uses: actions/download-artifact@v4
        with:
          pattern: motif_methylation_state-*
          merge-multiple: true
          run-id: ${{ github.event.workflow_run_id }}
      - name: Create GitHub Release
        uses: softprops/action-gh-release@v2
        with:
          tag_name: ${{ github.ref_name }}
          release_name: "Release ${{ github.ref_name }}"
          files: |
            motif_methylation_state-linux
            motif_methylation_state-windows.exe
            motif_methylation_state-macos
        env:
          GITHUB_TOKEN: ${{ secrets.GITHUB_TOKEN }}<|MERGE_RESOLUTION|>--- conflicted
+++ resolved
@@ -3,15 +3,9 @@
     tags:
       - "v*"
 
-<<<<<<< HEAD
-=======
 permissions:
   contents: write
 
-env:
-  RUSTFLAGS: "-Awarnings"  # Correct syntax
-
->>>>>>> 8ddf3270
 jobs:
   build-and-release:
     runs-on: ${{ matrix.os }}
